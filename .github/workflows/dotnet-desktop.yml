--- conflicted
+++ resolved
@@ -1,8 +1,4 @@
-<<<<<<< HEAD
-﻿name: Build and Release Amaurot Quest Editor
-=======
-name: Build and Release Amaurot Map Editor
->>>>>>> 424774a8
+name: Build and Release Amaurot Quest Editor
 permissions:
   contents: write
 
@@ -88,7 +84,6 @@
       run: dotnet test "$env:Solution_Name" --configuration ${{ matrix.configuration }} --no-build --verbosity normal
       continue-on-error: true
 
-<<<<<<< HEAD
     - name: Publish Windows x64
       run: |
         dotnet publish $env:Project_Path --configuration ${{ matrix.configuration }} --runtime win-x64 --self-contained true --output ./publish/win-x64
@@ -99,72 +94,6 @@
     - name: Copy external tools and verify LGB-Parser location
       run: |
         Write-Host "🔍 Verifying LGB-Parser.exe location..."
-=======
-    # Use PublishSingleFile for clean deployment
-    - name: Publish Windows x64 (Single File)
-      run: |
-        dotnet publish $env:Project_Path --configuration ${{ matrix.configuration }} --runtime win-x64 --self-contained true --output ./publish/win-x64 -p:PublishSingleFile=true -p:IncludeNativeLibrariesForSelfExtract=true
-        
-        Write-Host "📂 Single-file publish completed. Contents:"
-        Get-ChildItem "./publish/win-x64" | Select-Object Name, Length | Format-Table
-
-    # Copy external files that must exist alongside the single file executable
-    - name: Copy essential external files
-      run: |
-        Write-Host "🔧 Setting up essential external files..."
-        
-        # Create Tools directory
-        New-Item -ItemType Directory -Force -Path ./publish/win-x64/Tools
-        Write-Host "✅ Created Tools directory"
-        
-        # Copy Libs directory (CRITICAL: Contains app_data.sqlite)
-        if (Test-Path "./Libs") {
-          Copy-Item -Path "./Libs" -Destination "./publish/win-x64/" -Recurse -Force
-          Write-Host "✅ Copied Libs directory with SQLite database"
-          
-          # Verify SQLite database was copied
-          if (Test-Path "./publish/win-x64/Libs/app_data.sqlite") {
-            $sqliteSize = (Get-Item "./publish/win-x64/Libs/app_data.sqlite").Length
-            Write-Host "   ✓ app_data.sqlite copied successfully ($sqliteSize bytes)"
-          } else {
-            Write-Host "   ❌ app_data.sqlite NOT found after copy!"
-          }
-        } else {
-          Write-Host "❌ Libs directory not found in source!"
-        }
-        
-        # Copy Definitions directory (CRITICAL: Contains FFXIV data definitions)
-        if (Test-Path "./Definitions") {
-          Copy-Item -Path "./Definitions" -Destination "./publish/win-x64/" -Recurse -Force
-          Write-Host "✅ Copied Definitions directory"
-          
-          # Count definition files
-          $defCount = (Get-ChildItem "./publish/win-x64/Definitions" -Filter "*.json").Count
-          Write-Host "   ✓ Copied $defCount definition files"
-        } else {
-          Write-Host "⚠️ Definitions directory not found in source"
-        }
-        
-        # Copy LGB-Parser.exe from multiple possible locations
-        $lgbParserFound = $false
-        $lgbParserLocations = @(
-          "./Tools/LGB-Parser.exe",
-          "./bin/Release/net8.0-windows/win-x64/Tools/LGB-Parser.exe",
-          "./LGB-Parser/bin/Release/net8.0/LGB-Parser.exe",
-          "./LGB-Parser/bin/Release/net6.0/LGB-Parser.exe",
-          "./LGB-Parser/bin/Release/LGB-Parser.exe"
-        )
-        
-        foreach ($location in $lgbParserLocations) {
-          if (Test-Path $location) {
-            Copy-Item $location "./publish/win-x64/Tools/" -Force
-            $lgbSize = (Get-Item $location).Length
-            Write-Host "✅ Copied LGB-Parser.exe from: $location ($lgbSize bytes)"
-            $lgbParserFound = $true
-            break
-          }
-        }
->>>>>>> 424774a8
         
         # Check if LGB-Parser.exe is already in the root directory (from MSBuild target)
         if (Test-Path "./publish/win-x64/LGB-Parser.exe") {
@@ -213,7 +142,6 @@
           }
         }
         
-<<<<<<< HEAD
         # Check for and copy LGB-Parser DLLs that might be needed
         Write-Host "🔍 Checking for LGB-Parser dependencies..."
         $lgbDllLocations = @(
@@ -241,8 +169,6 @@
         Write-Host "🔧 Setting up Tools directory for unluac.jar..."
         New-Item -ItemType Directory -Force -Path ./publish/win-x64/Tools
         
-=======
->>>>>>> 424774a8
         # Copy unluac.jar from multiple possible locations
         $unluacFound = $false
         $unluacLocations = @(
@@ -256,11 +182,7 @@
           if (Test-Path $location) {
             Copy-Item $location "./publish/win-x64/Tools/" -Force
             $unluacSize = (Get-Item $location).Length
-<<<<<<< HEAD
             Write-Host "✅ Copied unluac.jar to Tools from: $location ($unluacSize bytes)"
-=======
-            Write-Host "✅ Copied unluac.jar from: $location ($unluacSize bytes)"
->>>>>>> 424774a8
             $unluacFound = $true
             break
           }
@@ -269,7 +191,6 @@
         if (-not $unluacFound) {
           Write-Host "⚠️ unluac.jar not found - this is optional"
         }
-<<<<<<< HEAD
         
         # Copy Libs directory if it exists
         if (Test-Path "./Libs") {
@@ -295,23 +216,6 @@
         Write-Host "Root directory:"
         Get-ChildItem "./publish/win-x64" -File | Select-Object Name, Length | Format-Table
         Write-Host "Tools directory:"
-=======
-        
-        Write-Host ""
-        Write-Host "📂 Final publish directory structure:"
-        Get-ChildItem "./publish/win-x64" -Recurse | Select-Object FullName, Length | Format-Table -AutoSize
-        
-        Write-Host ""
-        Write-Host "📊 Directory sizes:"
-        if (Test-Path "./publish/win-x64/Libs") {
-          $libsSize = (Get-ChildItem "./publish/win-x64/Libs" -Recurse | Measure-Object -Property Length -Sum).Sum
-          Write-Host "   Libs: $([math]::Round($libsSize/1MB, 2)) MB"
-        }
-        if (Test-Path "./publish/win-x64/Definitions") {
-          $defSize = (Get-ChildItem "./publish/win-x64/Definitions" -Recurse | Measure-Object -Property Length -Sum).Sum
-          Write-Host "   Definitions: $([math]::Round($defSize/1MB, 2)) MB"
-        }
->>>>>>> 424774a8
         if (Test-Path "./publish/win-x64/Tools") {
           $toolsSize = (Get-ChildItem "./publish/win-x64/Tools" -Recurse | Measure-Object -Property Length -Sum).Sum
           Write-Host "   Tools: $([math]::Round($toolsSize/1MB, 2)) MB"
@@ -372,25 +276,18 @@
         tag_name: ${{ steps.version.outputs.VERSION }}
         name: "Amaurot Quest Editor ${{ steps.version.outputs.VERSION }}"
         body: |
-<<<<<<< HEAD
           ## Amaurot FFXIV Map Editor ${{ steps.version.outputs.VERSION }}
-=======
-          ## Amaurot FFXIV Quest Editor ${{ steps.version.outputs.VERSION }}
->>>>>>> 424774a8
           
           **Auto-generated release from commit:** [`${{ steps.commit.outputs.SHORT_SHA }}`](${{ github.server_url }}/${{ github.repository }}/commit/${{ github.sha }})
           
           **Latest changes:** ${{ steps.commit.outputs.COMMIT_MESSAGE }}
           
-<<<<<<< HEAD
           ### 📦 Package Structure
           - `Amaurot.exe` - Main application
           - `LGB-Parser.exe` - LGB file parser (root directory)
           - `Libs/` - SQLite database and data files
           - `Definitions/` - FFXIV data definitions  
           - `Tools/unluac.jar` - Lua decompiler
-=======
->>>>>>> 424774a8
           
           ---
         draft: false
